--- conflicted
+++ resolved
@@ -1,17 +1,10 @@
 ''' Replicate WeeWX dstabases using MQTT request/response functionality.'''
-<<<<<<< HEAD
-# pylint: disable=fixme
-=======
 # pylint: disable=fixme, too-many-instance-attributes, too-many-arguments
->>>>>>> ee6ed719
 import abc
 import argparse
 import json
 import logging
-<<<<<<< HEAD
-=======
 import queue
->>>>>>> ee6ed719
 import random
 import threading
 import time
